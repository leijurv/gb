package proxy

import (
	"crypto/tls"
<<<<<<< HEAD
	"github.com/leijurv/gb/compression"
	"github.com/leijurv/gb/utils"
=======
>>>>>>> 2368013d
	"html/template"
	"io"
	"log"
	"net/http"
	"net/url"
	"os"
	"sort"
	"strconv"
	"strings"

	"github.com/leijurv/gb/compression"
	"github.com/leijurv/gb/crypto"
	"github.com/leijurv/gb/db"
	"github.com/leijurv/gb/storage"
	"github.com/leijurv/gb/storage_base"
)

func Proxy(label string, base string, listen string) {
	storage, ok := storage.StorageSelect(label)
	if !ok {
		return
	}
	if !strings.HasPrefix(base, "/") && base != "" {
		panic("invalid base")
	}
	for strings.HasSuffix(base, "/") {
		base = base[:len(base)-1]
	}
	server := &http.Server{
		Addr: listen,
		Handler: http.HandlerFunc(func(w http.ResponseWriter, r *http.Request) {
			handleHTTP(w, r, storage, base)
		}),
		TLSNextProto: make(map[string]func(*http.Server, *tls.Conn, http.Handler)), // disables http/2
	}
	log.Fatal(server.ListenAndServe())
}

var listTemplate = template.Must(template.New("list").Parse(`
<html>
<head>
<title>Directory listing for /</title>
<style>
.even-dir { background-color: #efe0ef }
.even { background-color: #eee }
.odd-dir {background-color: #f0d0ef }
.odd { background-color: #dedede }
.icon { text-align: center }
.listing {
    margin-left: auto;
    margin-right: auto;
    width: 50%;
    padding: 0.1em;
    }

body { border: 0; padding: 0; margin: 0; background-color: #efefef; }
h1 {padding: 0.1em; background-color: #777; color: white; border-bottom: thin white dashed;}

</style>
</head>

<body>
<h1>Paths beginning with {{.Match}}</h1>
<table>
    <thead>
        <tr>
            <th>Filename</th>
            <th>Size</th>
        </tr>
    </thead>
    <tbody>
	{{range $i, $a := .Rows}}
		{{if $a.Odd}}
		<tr class="odd">
		{{else}}
		<tr class="even">
		{{end}}
			<td><a href="{{$a.EscapedName}}">{{$a.Name}}</a></td>
			<td>{{if eq $a.Size -1}}{{else}}{{$a.Size}}{{end}}</td>
		</tr>
	{{end}}
	</tbody>
</table>

</body>
</html>
`))

var pathEscaper = strings.NewReplacer("?", "%3F", "#", "%23")

func escapePath(path string) string {
	return pathEscaper.Replace(path)
}

func handleDirMaybe(w http.ResponseWriter, req *http.Request, path string, base string) {
	globPath := utils.FormatForSqliteGlob(path) + "*"
	rows, err := db.DB.Query("SELECT path, size FROM files INNER JOIN sizes ON sizes.hash = files.hash WHERE end IS NULL AND path GLOB ?", globPath)
	if err != nil {
		panic(err)
	}
	defer rows.Close()
	type Entry struct {
		Name        string
		Size        int64
		Odd         bool
		EscapedName string
	}
	entries := make(map[Entry]struct{})
	for rows.Next() {
		var match string
		var size int64
		err := rows.Scan(&match, &size)
		if err != nil {
			panic(err)
		}
		entry := Entry{
			Name: match,
			Size: size,
		}
		entry.Name = entry.Name[len(path):]
		if strings.Contains(entry.Name, "/") {
			entry.Name = strings.Split(entry.Name, "/")[0] + "/"
			entry.Size = -1
			entry.EscapedName = "/" + escapePath(path[1+len(base):]+entry.Name)
		} else {
			entry.EscapedName = "/" + escapePath(match[1+len(base):])
		}
		entries[entry] = struct{}{}
	}
	err = rows.Err()
	if err != nil {
		panic(err)
	}
	keys := make([]Entry, 0)
	for k := range entries {
		keys = append(keys, k)
	}
	sort.Slice(keys, func(i int, j int) bool {
		return keys[i].Name < keys[j].Name
	})
	for i := range keys {
		keys[i].Odd = i%2 == 1
	}
	err = listTemplate.Execute(w, struct {
		Match string
		Rows  []Entry
	}{path, keys})
	if err != nil {
		panic(err)
	}
}

var playerTemplate = template.Must(template.New("player").Parse(`
<html>
<head>
<style type="text/css">
.videoBgWrapper {
    display: block;
    margin: 0 auto;
    width: 100%;
}
.videoBg{
    width: 100%;
}
</style>
<body>
<div class="videoBgWrapper">
<video controls preload=auto class="videoBg" id="myVideo" src="{{ .Path }}"></video>
</div>
</body>
</html>
`))

func handleHTTP(w http.ResponseWriter, req *http.Request, storage storage_base.Storage, base string) {
	pathOnDisk := req.URL.Path
	if !strings.HasPrefix(pathOnDisk, "/") {
		pathOnDisk = "/" + pathOnDisk
	}
	if strings.HasPrefix(pathOnDisk, "/player/") {
		pathOnDisk = pathOnDisk[len("/player"):]
		t := req.URL.Query().Get("t")
		log.Println("T is", t)
		if t != "" {
			pathOnDisk += "#t=" + t
		}
		playerTemplate.Execute(w, struct {
			Path string
		}{pathOnDisk})
		return
	}
	pathOnDisk = base + pathOnDisk
	log.Println("Request is for", pathOnDisk)
	var hash []byte
	err := db.DB.QueryRow("SELECT hash FROM files WHERE path = ? AND end IS NULL", pathOnDisk).Scan(&hash)
	if err == db.ErrNoRows {
		handleDirMaybe(w, req, pathOnDisk, base)
		return
	}
	if err != nil {
		panic(err)
	}
	var realContentLength int64
	err = db.DB.QueryRow("SELECT size FROM sizes WHERE hash = ?", hash).Scan(&realContentLength)
	if err != nil {
		panic(err)
	}
	var blobID []byte
	var path string
	var key []byte
	var compressedSize int64
	var offsetIntoBlob int64
	var comp string
	err = db.DB.QueryRow(
		"SELECT blob_entries.blob_id, blob_entries.encryption_key, blob_storage.path, blob_entries.final_size, blob_entries.offset, blob_entries.compression_alg FROM blob_entries INNER JOIN blob_storage ON blob_storage.blob_id = blob_entries.blob_id INNER JOIN blobs ON blobs.blob_id = blob_storage.blob_id WHERE blob_entries.hash = ? AND blob_storage.storage_id = ?",
		hash, storage.GetID()).Scan(&blobID, &key, &path, &compressedSize, &offsetIntoBlob, &comp)
	if err != nil {
		panic(err)
	}
	log.Println(req)
	log.Println("Offset into blob", offsetIntoBlob)
	claimedLength := compressedSize
	seekStart := offsetIntoBlob
	var requestedStart int64
	respondWithRange := false
	if _, ok := req.Header["Range"]; ok {
		if comp != "" {
			http.Error(w, "this blob entry is compressed, random seeking is not currently supported for compression sorry", http.StatusServiceUnavailable)
			return
		}

		r := req.Header["Range"][0]
		log.Println("Range requested", r)
		r = strings.Split(r, "bytes=")[1]
		lower := strings.Split(r, "-")[0]
		upper := strings.Split(r, "-")[1]
		requestedStart, err = strconv.ParseInt(lower, 10, 64)
		seekStart += requestedStart
		if err != nil {
			panic(err)
		}
		if upper == "" {
			claimedLength = realContentLength - requestedStart
			req.Header.Set("Range", "bytes="+strconv.FormatInt(seekStart, 10)+"-")
		} else {
			upperP, err := strconv.ParseInt(upper, 10, 64)
			if err != nil {
				panic(err)
			}
			claimedLength = upperP - requestedStart + 1
			req.Header.Set("Range", "bytes="+strconv.FormatInt(seekStart, 10)+"-"+strconv.FormatInt(seekStart+claimedLength-1, 10))
		}
		log.Println("Updated range to", req.Header["Range"][0])
		respondWithRange = true
	} else {
		if offsetIntoBlob != 0 {
			req.Header.Set("Range", "bytes="+strconv.FormatInt(seekStart, 10)+"-"+strconv.FormatInt(seekStart+claimedLength-1, 10))
		}
	}

	var data io.ReadCloser
	if path[:3] == "gb/" {
		pattern := os.Getenv("GB_HTTP_PROXY_PATTERN")
		log.Println("HTTP proxy pattern", pattern)
		pattern = strings.Replace(pattern, "#", path, -1)
		log.Println("Replaced", pattern)
		target, err := url.Parse(pattern)
		if err != nil {
			panic(err)
		}
		req.URL = target
		req.Host = target.Host
		log.Println(req)
		resp, err := http.DefaultTransport.RoundTrip(req)
		if err != nil {
			http.Error(w, err.Error(), http.StatusServiceUnavailable)
			return
		}
		data = resp.Body
	} else {
		data = storage.DownloadSection(path, seekStart, claimedLength)
	}
	defer data.Close()

	decrypted := crypto.DecryptBlobEntry(io.LimitReader(data, claimedLength), seekStart, key)
	reader := compression.ByAlgName(comp).Decompress(decrypted)
	writeHttpResponse(w, reader, requestedStart, claimedLength, realContentLength, pathOnDisk, respondWithRange)
}

func writeHttpResponse(w http.ResponseWriter, reader io.ReadCloser, start int64, claimedLength int64, realLength int64, path string, respondWithRange bool) {
	h := w.Header()
	// for everything else let the http library figure out the content type
	if strings.HasSuffix(strings.ToLower(path), ".mp4") {
		h.Add("Content-Type", "video/mp4")
	} else if strings.HasSuffix(strings.ToLower(path), ".mkv") {
		h.Add("Content-Type", "video/x-matroska")
	} else if strings.HasSuffix(strings.ToLower(path), ".png") {
		h.Add("Content-Type", "image/png")
	} else if strings.HasSuffix(strings.ToLower(path), ".jpg") {
		h.Add("Content-Type", "image/jpeg")
	}
	h.Add("Connection", "keep-alive")
	h.Add("Accept-Ranges", "bytes")
	h.Add("Content-Length", strconv.FormatInt(realLength, 10))
	if respondWithRange {
		h.Add("Content-Range", "bytes "+strconv.FormatInt(start, 10)+"-"+strconv.FormatInt(start+claimedLength-1, 10)+"/"+strconv.FormatInt(realLength, 10))
		w.WriteHeader(206) // partial content
	} else {
		w.WriteHeader(200) // OK
	}

	io.Copy(w, reader)
}<|MERGE_RESOLUTION|>--- conflicted
+++ resolved
@@ -2,11 +2,6 @@
 
 import (
 	"crypto/tls"
-<<<<<<< HEAD
-	"github.com/leijurv/gb/compression"
-	"github.com/leijurv/gb/utils"
-=======
->>>>>>> 2368013d
 	"html/template"
 	"io"
 	"log"
@@ -22,6 +17,7 @@
 	"github.com/leijurv/gb/db"
 	"github.com/leijurv/gb/storage"
 	"github.com/leijurv/gb/storage_base"
+	"github.com/leijurv/gb/utils"
 )
 
 func Proxy(label string, base string, listen string) {
